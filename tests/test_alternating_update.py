--- conflicted
+++ resolved
@@ -11,33 +11,6 @@
 
 def problem_data(aim_device, alternating):
 
-<<<<<<< HEAD
-
-def prepare_problem(aim_device, alternating, use_defect_fn):
-    device, skip = testing_utils.get_device_skip(aim_device, torch.cuda.is_available())
-
-    if skip.do_skip:
-        pytest.skip(skip.skip_reason)
-
-    params = torch.nn.Parameter(torch.tensor([0.0, -1.0], device=device))
-
-    try:
-        optimizer_class = getattr(cooper.optim, "SGD")
-    except:
-        optimizer_class = getattr(torch.optim, "SGD")
-    primal_optimizer = optimizer_class([params], lr=1e-2)
-
-    dual_optimizer = cooper.optim.partial_optimizer(torch.optim.SGD, lr=1e-2)
-
-    cmp = toy_2d_problem.Toy2dCMP(use_ineq=True)
-    formulation = cooper.LagrangianFormulation(cmp)
-    defect_fn = cmp.defect_fn if use_defect_fn else None
-
-    coop = cooper.ConstrainedOptimizer(
-        formulation=formulation,
-        primal_optimizer=primal_optimizer,
-        dual_optimizer=dual_optimizer,
-=======
     test_problem_data = cooper_test_utils.build_test_problem(
         aim_device=aim_device,
         primal_optim_cls=torch.optim.SGD,
@@ -45,20 +18,12 @@
         dual_optim_cls=torch.optim.SGD,
         use_ineq=True,
         use_proxy_ineq=False,
->>>>>>> 6f679b89
         dual_restarts=False,
         alternating=alternating,
     )
 
-<<<<<<< HEAD
-    # Helper function to instantiate tensors in correct device
-    mktensor = functools.partial(torch.tensor, device=device)
-
-    return params, cmp, coop, formulation, defect_fn, mktensor
-=======
     # params, cmp, coop, formulation, device, mktensor
     return test_problem_data.as_tuple()
->>>>>>> 6f679b89
 
 
 @pytest.mark.parametrize("aim_device", ["cpu", "cuda"])
@@ -69,13 +34,9 @@
     Test first step of alternating vs non-alternating GDA updates on toy 2D problem.
     """
 
-<<<<<<< HEAD
-    params, cmp, coop, formulation, defect_fn, mktensor = prepare_problem(
-        aim_device, alternating, use_defect_fn
-    )
-=======
     params, cmp, coop, formulation, _, mktensor = problem_data(aim_device, alternating)
->>>>>>> 6f679b89
+
+    defect_fn = cmp.defect_fn if use_defect_fn else None
 
     coop.zero_grad()
     lagrangian = formulation.composite_objective(cmp.closure, params)
@@ -129,13 +90,9 @@
     Test convergence of alternating GDA updates on toy 2D problem.
     """
 
-<<<<<<< HEAD
-    params, cmp, coop, formulation, defect_fn, mktensor = prepare_problem(
-        aim_device, alternating, use_defect_fn
-    )
-=======
-    params, cmp, coop, formulation, _, _ = problem_data(aim_device, alternating)
->>>>>>> 6f679b89
+    params, cmp, coop, formulation, _, mktensor = problem_data(aim_device, alternating)
+
+    defect_fn = cmp.defect_fn if use_defect_fn else None
 
     for step_id in range(1500):
         coop.zero_grad()
@@ -145,7 +102,10 @@
         formulation.custom_backward(lagrangian)
 
         # Need to pass closure to step function to perform alternating updates
-        coop.step(closure=cmp.closure, params=params, defect_fn=cmp.defect_fn)
+        if use_defect_fn:
+            coop.step(defect_fn=defect_fn, params=params)
+        else:
+            coop.step(closure=cmp.closure, params=params)
 
     assert torch.allclose(params[0], torch.tensor(2.0 / 3.0))
     assert torch.allclose(params[1], torch.tensor(1.0 / 3.0))