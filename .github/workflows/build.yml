--- conflicted
+++ resolved
@@ -13,11 +13,7 @@
         strategy:
             matrix:
                 platform: [ubuntu-latest, macos-latest, windows-latest]
-<<<<<<< HEAD
                 python-version: ["3.7", "3.8", "3.9"]
-=======
-                python-version: ['3.8', '3.9']
->>>>>>> f691bf70
                 # No gpu workflow yet!: https://github.com/apache/singa/issues/802
 
         steps:
@@ -29,19 +25,9 @@
 
             - name: Install dependencies
               run: |
-<<<<<<< HEAD
                   python -m pip install --upgrade pip
                   python -m pip install tox tox-gh-actions
-=======
-                python -m pip install --upgrade pip
-                python -m pip install tox tox-gh-actions
->>>>>>> f691bf70
-
             - name: Test with tox
               run: tox
               env:
-<<<<<<< HEAD
-                  PLATFORM: ${{ matrix.platform }}
-=======
-                PLATFORM: ${{ matrix.platform }}
->>>>>>> f691bf70
+                  PLATFORM: ${{ matrix.platform }}